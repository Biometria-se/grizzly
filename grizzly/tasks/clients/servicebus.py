--- conflicted
+++ resolved
@@ -63,22 +63,16 @@
 
 * `<content type>` _str_ - content type of response payload, should be used in combination with `<expression>`
 """  # noqa: E501
-<<<<<<< HEAD
 from __future__ import annotations
 
+import re
 from dataclasses import dataclass, field
 from json import dumps as jsondumps
-=======
-import re
-from typing import Optional, Dict, cast
-from urllib.parse import urlparse, parse_qs, quote_plus, unquote_plus
-from platform import node as hostname
->>>>>>> b2101ede
 from pathlib import Path
 from platform import node as hostname
 from textwrap import dedent
 from typing import TYPE_CHECKING, ClassVar, Dict, Optional, Set, cast
-from urllib.parse import parse_qs, urlparse
+from urllib.parse import parse_qs, quote_plus, unquote_plus, urlparse
 
 import zmq.green as zmq
 
