--- conflicted
+++ resolved
@@ -30,13 +30,7 @@
 Then get request from endpoint "/pub/blobs/blob.file"
 ```
 """
-<<<<<<< HEAD
 from __future__ import annotations
-=======
-from typing import Any, Dict, Tuple, Optional
-from urllib.parse import urlparse
-from os import path, environ, mkdir
->>>>>>> 97869ec3
 
 from os import environ
 from pathlib import Path
