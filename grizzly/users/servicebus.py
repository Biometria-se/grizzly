"""Send and receive messages on Azure Service Bus queues and topics.

!!! note
    If `message.wait` is not set, `azure.servicebus` will wait until there is a message available, and hence block the scenario.

!!! attention
    Do not use `expression` to filter messages unless you do not care about the messages that does not match the expression. If
    you do care about them, you should setup a subscription to do the filtering in Azure.

User is based on `azure.servicebus` for communicating with Azure Service Bus. But creating a connection and session towards a queue or a topic
is a costly operation, and caching of the session was causing problems with `gevent` due to the sockets blocking and hence grizzly was
blocking when finished. To get around this, the user implementation communicates with a stand-alone process via `zmq`, which in turn communicates
with Azure Service Bus.

`async-messaged` starts automagically when a scenario uses the `ServiceBusUser`.

## Request methods

Supports the following request methods:

* send
* receive

## Format

Format of `host` is the following:

```plain
[Endpoint=]sb://<hostname>/;SharedAccessKeyName=<shared key name>;SharedAccessKey=<shared key>
```

`endpoint` in the request must have the prefix `queue:` or `topic:` followed by the name of the targeted
type. When receiving messages from a topic, the argument `subscription:` is mandatory. The format of endpoint is:

```plain
[queue|topic]:<endpoint name>[, subscription:<subscription name>][, expression:<expression>]
```

Where `<expression>` can be a XPath or jsonpath expression, depending on the specified content type. This argument is only allowed when
receiving messages. See example below.

## Examples

Example of how to use it in a scenario:

```gherkin
Given a user of type "ServiceBus" load testing "sb://sb.example.com/;SharedAccessKeyName=authorization-key;SharedAccessKey=c2VjcmV0LXN0dWZm"
And set context variable "message.wait" to "5"
Then send request "queue-send" to endpoint "queue:shared-queue"
Then send request "topic-send" to endpoint "topic:shared-topic"
Then receive request "queue-recv" from endpoint "queue:shared-queue"
Then receive request "topic-recv" from endpoint "topic:shared-topic, subscription:my-subscription"
```

### Get message with expression

When specifying an expression, the messages on the endpoint is first peeked on. If any message matches the expression, it is later consumed from the
endpoint. If no matching messages was found when peeking, it is repeated again after a slight delay, up until the specified `message.wait` seconds has
elapsed. To use expressions, a content type must be specified for the request, e.g. `application/xml`.

```gherkin
Given a user of type "ServiceBus" load testing "sb://sb.example.com/;SharedAccessKeyName=authorization-key;SharedAccessKey=c2VjcmV0LXN0dWZm"
And set context variable "message.wait" to "5"
Then receive request "queue-recv" from endpoint "queue:shared-queue, expression:$.document[?(@.name=='TPM report')].id"
And set response content type to "application/json"
Then receive request "topic-recv" from endpoint "topic:shared-topic, subscription:my-subscription, expression:/documents/document[@name='TPM Report']/id/text()"
And set response content type to "application/xml"
```
"""
<<<<<<< HEAD
from __future__ import annotations
=======
import logging
>>>>>>> 97869ec3

import logging
from contextlib import contextmanager, suppress
from typing import Any, ClassVar, Dict, Generator, Optional, Set, cast
from urllib.parse import parse_qs, urlparse

import zmq.green as zmq

from grizzly.tasks import RequestTask
from grizzly.types import GrizzlyResponse, RequestDirection, RequestMethod, RequestType
from grizzly.types.locust import Environment, StopUser
from grizzly.utils import is_template, merge_dicts
from grizzly_extras.arguments import get_unsupported_arguments, parse_arguments
from grizzly_extras.async_message import AsyncMessageContext, AsyncMessageRequest, AsyncMessageResponse, async_message_request

from .base import GrizzlyUser, ResponseHandler

MAX_LENGTH = 65


class ServiceBusUser(ResponseHandler, GrizzlyUser):
    __dependencies__: ClassVar[Set[str]] = {'async-messaged'}

    _context: Dict[str, Any] = {  # noqa: RUF012
        'message': {
            'wait': None,
        },
    }

    am_context: AsyncMessageContext
    worker_id: Optional[str]
    zmq_context = zmq.Context()
    zmq_client: zmq.Socket
    zmq_url = 'tcp://127.0.0.1:5554'
    hellos: Set[str]

    def __init__(self, environment: Environment, *args: Any, **kwargs: Any) -> None:
        super().__init__(environment, *args, **kwargs)

        if not self.host.startswith('Endpoint='):
            conn_str = self.host
            self.host = f'Endpoint={self.host}'
        else:
            conn_str = self.host[9:]

        # Replace semicolon separators between parameters to ? and & to make it "urlparse-compliant"
        # for validation
        conn_str = conn_str.replace(';', '?', 1).replace(';', '&')

        parsed = urlparse(conn_str)

        if parsed.scheme != 'sb':
            message = f'{self.__class__.__name__}: "{parsed.scheme}" is not a supported scheme'
            raise ValueError(message)

        if parsed.query == '':
            message = f'{self.__class__.__name__}: SharedAccessKeyName and SharedAccessKey must be in the query string'
            raise ValueError(message)

        params = parse_qs(parsed.query)

        if 'SharedAccessKeyName' not in params:
            message = f'{self.__class__.__name__}: SharedAccessKeyName must be in the query string'
            raise ValueError(message)

        if 'SharedAccessKey' not in params:
            message = f'{self.__class__.__name__}: SharedAccessKey must be in the query string'
            raise ValueError(message)

        self._context = merge_dicts(super().context(), self.__class__._context)

        self.am_context = {
            'url': self.host[9:],
            'message_wait': self._context.get('message', {}).get('wait', None),
        }

        # silence uamqp loggers
        for uamqp_logger_name in ['uamqp', 'uamqp.c_uamqp']:
            logging.getLogger(uamqp_logger_name).setLevel(logging.ERROR)

        self.hellos = set()
        self.worker_id = None

    def on_start(self) -> None:
        """Connect and introduce user to async-messaged when test starts."""
        super().on_start()

        self.zmq_client = self.zmq_context.socket(zmq.REQ)
        self.zmq_client.connect(self.zmq_url)

        for task in self._scenario.tasks:
            if not isinstance(task, RequestTask):
                continue

            self.say_hello(task)

    def on_stop(self) -> None:
        """Disconnect from async-messaged when test stops."""
        if getattr(self, '_scenario', None) is not None:
            for task in self._scenario.tasks:
                if not isinstance(task, RequestTask):
                    continue

                self.disconnect(task)

        self.zmq_client.disconnect(self.zmq_url)

        super().on_stop()

    def get_description(self, task: RequestTask) -> str:
        """Create the description for a request task."""
        if is_template(task.endpoint) or '$conf' in task.endpoint or '$env' in task.endpoint:
            self.logger.error('cannot say hello for %s when endpoint is a template', task.name)
            raise StopUser

        connection = 'sender' if task.method.direction == RequestDirection.TO else 'receiver'

        try:
            arguments = parse_arguments(task.endpoint, ':')
        except ValueError as e:
            raise RuntimeError(str(e)) from e
        endpoint_arguments = dict(arguments)

        with suppress(Exception):
            del endpoint_arguments['expression']

        cache_endpoint = ', '.join([f'{key}:{value}' for key, value in endpoint_arguments.items()])

        return f'{connection}={cache_endpoint}'

    def disconnect(self, task: RequestTask) -> None:
        """Disconnect any queue manager that async-messaged has connected to for this task."""
        description = self.get_description(task)

        if description not in self.hellos:
            return

        _, cache_endpoint = description.split('=', 1)

        context = cast(AsyncMessageContext, dict(self.am_context))
        context.update({
            'endpoint': cache_endpoint,
        })

        request: AsyncMessageRequest = {
            'action': RequestType.DISCONNECT.name,
            'context': context,
        }

        with self.request_context(task, request):
            pass

        self.hellos.remove(description)

    def say_hello(self, task: RequestTask) -> None:
        """Connect to the queue manager this task wants to communicate with in async-messaged."""
        description = self.get_description(task)

        if description in self.hellos:
            return

        _, cache_endpoint = description.split('=', 1)

        arguments = parse_arguments(task.endpoint, ':')

        request_context = cast(AsyncMessageContext, dict(self.am_context))
        request_context.update({
            'endpoint': cache_endpoint,
        })

        request: AsyncMessageRequest = {
            'action': RequestType.HELLO.name,
            'context': request_context,
        }

        with self.request_context(task, request) as context:
            if 'queue' not in arguments and 'topic' not in arguments:
                message = 'endpoint needs to be prefixed with queue: or topic:'
                raise RuntimeError(message)

            if 'queue' in arguments and 'topic' in arguments:
                message = 'cannot specify both topic: and queue: in endpoint'
                raise RuntimeError(message)

            endpoint_type = 'topic' if 'topic' in arguments else 'queue'

            if len(arguments) > 1:
                if endpoint_type != 'topic' and 'subscription' in arguments:
                    message = 'argument subscription is only allowed if endpoint is a topic'
                    raise RuntimeError(message)

                unsupported_arguments = get_unsupported_arguments(['topic', 'queue', 'subscription', 'expression'], arguments)

                if len(unsupported_arguments) > 0:
                    message = f'arguments {", ".join(unsupported_arguments)} is not supported'
                    raise RuntimeError(message)

            if endpoint_type == 'topic' and arguments.get('subscription', None) is None and task.method.direction == RequestDirection.FROM:
                message = 'endpoint needs to include subscription when receiving messages from a topic'
                raise RuntimeError(message)

            if task.method.direction == RequestDirection.TO and arguments.get('expression', None) is not None:
                message = 'argument expression is only allowed when receiving messages'
                raise RuntimeError(message)

            context['failure_exception'] = self._scenario.failure_exception

        self.hellos.add(description)

    @contextmanager
    def request_context(self, task: RequestTask, request: AsyncMessageRequest) -> Generator[Dict[str, Any], None, None]:
        """Wrap all requests towards async-messaged to generically handle requests and responses."""
        name = task.name

        if len(name) > MAX_LENGTH:
            name = f'{name[:MAX_LENGTH]}...'

        request.update({
            'worker': self.worker_id,
            'client': id(self),
        })

        connection = 'sender' if task.method.direction == RequestDirection.TO else 'receiver'
        request['context'].update({'connection': connection})
        context: Dict[str, Any] = {
            'metadata': None,
            'payload': None,
        }

        request['context']['content_type'] = task.response.content_type.name.lower()

        response: Optional[AsyncMessageResponse] = None
        exception: Optional[Exception] = None

        try:
            yield context

            response = async_message_request(self.zmq_client, request)
            context.update({
                'metadata': response.get('metadata', None),
                'payload': response.get('payload', None),
            })
        except Exception as e:
            exception = e
        finally:
            if response is not None:
                response_worker = response.get('worker', None)
                if self.worker_id is None:
                    self.worker_id = response_worker

                if self.worker_id != response_worker:
                    message = 'unexpected worker id in response'
                    raise AssertionError(message)
            else:
                response = {}

            if exception is not None:
                raise exception

    def request_impl(self, request: RequestTask) -> GrizzlyResponse:
        """Perform a Serivce Bus request based on request task."""
        self.say_hello(request)

        request_context = cast(AsyncMessageContext, dict(self.am_context))
        request_context['endpoint'] = request.endpoint

        am_request: AsyncMessageRequest = {
            'action': request.method.name,
            'context': request_context,
            'payload': request.source,
        }

        with self.request_context(request, am_request) as context:
            if request.method not in [RequestMethod.SEND, RequestMethod.RECEIVE]:
                message = f'{self.__class__.__name__}: no implementation for {request.method.name} requests'
                raise NotImplementedError(message)

        return (context['metadata'], context['payload'])<|MERGE_RESOLUTION|>--- conflicted
+++ resolved
@@ -67,11 +67,7 @@
 And set response content type to "application/xml"
 ```
 """
-<<<<<<< HEAD
 from __future__ import annotations
-=======
-import logging
->>>>>>> 97869ec3
 
 import logging
 from contextlib import contextmanager, suppress
