"""Put files to Azure Blob Storage.

## Request methods

Supports the following request methods:

* send
* put
* receive
* put

## Format

Format of `host` is the following:

```plain
[DefaultEndpointsProtocol=]https;EndpointSuffix=<hostname>;AccountName=<account name>;AccountKey=<account key>
```

`endpoint` in the request is the name of the blob storage container. Name of the targeted file in the container
is either `name` or based on the file name of `source`.

## Examples

Example of how to use it in a scenario:

```gherkin
Given a user of type "BlobStorage" load testing "DefaultEndpointsProtocol=https;EndpointSuffix=core.windows.net;AccountName=examplestorage;AccountKey=xxxyyyyzzz=="
Then send request "test/blob.file" to endpoint "azure-blobstorage-container-name"
```
"""
from __future__ import annotations

from pathlib import Path
from typing import TYPE_CHECKING, Any
from urllib.parse import parse_qs, urlparse

from azure.storage.blob import BlobServiceClient

<<<<<<< HEAD
from grizzly.types import GrizzlyResponse, RequestMethod
=======
from grizzly.types import RequestMethod, GrizzlyResponse, RequestDirection
from grizzly.types.locust import Environment
from grizzly.tasks import RequestTask
>>>>>>> 7a1f1ecc
from grizzly.utils import merge_dicts

from .base import GrizzlyUser, ResponseHandler

if TYPE_CHECKING:  # pragma: no cover
    from grizzly.tasks import RequestTask
    from grizzly.types.locust import Environment


class BlobStorageUser(ResponseHandler, GrizzlyUser):
    blob_client: BlobServiceClient

    def __init__(self, environment: Environment, *args: Any, **kwargs: Any) -> None:
        super().__init__(environment, *args, **kwargs)

        conn_str: str = self.host
        if conn_str.startswith('DefaultEndpointsProtocol='):
            conn_str = conn_str[25:]

        # Replace semicolon separators between parameters to ? and & and massage it to make it "urlparse-compliant"
        # for validation
        conn_str = conn_str.replace(';', '://?', 1).replace(';', '&')

        parsed = urlparse(conn_str)

        if parsed.scheme != 'https':
            message = f'"{parsed.scheme}" is not supported for {self.__class__.__name__}'
            raise ValueError(message)

<<<<<<< HEAD
        if parsed.query == '':
            message = f'{self.__class__.__name__} needs AccountName and AccountKey in the query string'
            raise ValueError(message)

=======
>>>>>>> 7a1f1ecc
        params = parse_qs(parsed.query)
        if 'AccountName' not in params:
            message = f'{self.__class__.__name__} needs AccountName in the query string'
            raise ValueError(message)

        if 'AccountKey' not in params:
            message = f'{self.__class__.__name__} needs AccountKey in the query string'
            raise ValueError(message)

        self._context = merge_dicts(super().context(), self.__class__._context)

    def on_start(self) -> None:
        """Create blob storage client when user starts."""
        super().on_start()
        self.blob_client = BlobServiceClient.from_connection_string(conn_str=self.host)

    def on_stop(self) -> None:
        """Disconnect blob storage client when user stops."""
        self.blob_client.close()
        super().on_stop()

    def request_impl(self, request: RequestTask) -> GrizzlyResponse:
        """Perform a blob storage request based on request task."""
        blob = Path(request.endpoint).name
        container = request.endpoint

        if container.endswith(blob):
            container = str(Path(container).parent)
        else:
            blob = self._normalize(request.name)

        if request.method not in [RequestMethod.SEND, RequestMethod.PUT, RequestMethod.RECEIVE, RequestMethod.GET]:
            raise NotImplementedError(f'{self.__class__.__name__} has not implemented {request.method.name}')

        with self.blob_client.get_blob_client(container=container, blob=blob) as blob_client:
<<<<<<< HEAD
            if request.method in [RequestMethod.SEND, RequestMethod.PUT]:
                blob_client.upload_blob(request.source)
            else:  # pragma: no cover
                message = f'{self.__class__.__name__} has not implemented {request.method.name}'
                raise NotImplementedError(message)
=======
            if request.method.direction == RequestDirection.TO:
                blob_client.upload_blob(request.source, overwrite=True)
            else:
                downloader = blob_client.download_blob()
                request.source = downloader.readall().decode('utf-8')

        properties = blob_client.get_blob_properties()
        headers = {key: value for key, value in properties.items()}
>>>>>>> 7a1f1ecc

        return headers, request.source<|MERGE_RESOLUTION|>--- conflicted
+++ resolved
@@ -37,13 +37,7 @@
 
 from azure.storage.blob import BlobServiceClient
 
-<<<<<<< HEAD
-from grizzly.types import GrizzlyResponse, RequestMethod
-=======
 from grizzly.types import RequestMethod, GrizzlyResponse, RequestDirection
-from grizzly.types.locust import Environment
-from grizzly.tasks import RequestTask
->>>>>>> 7a1f1ecc
 from grizzly.utils import merge_dicts
 
 from .base import GrizzlyUser, ResponseHandler
@@ -73,13 +67,6 @@
             message = f'"{parsed.scheme}" is not supported for {self.__class__.__name__}'
             raise ValueError(message)
 
-<<<<<<< HEAD
-        if parsed.query == '':
-            message = f'{self.__class__.__name__} needs AccountName and AccountKey in the query string'
-            raise ValueError(message)
-
-=======
->>>>>>> 7a1f1ecc
         params = parse_qs(parsed.query)
         if 'AccountName' not in params:
             message = f'{self.__class__.__name__} needs AccountName in the query string'
@@ -115,13 +102,6 @@
             raise NotImplementedError(f'{self.__class__.__name__} has not implemented {request.method.name}')
 
         with self.blob_client.get_blob_client(container=container, blob=blob) as blob_client:
-<<<<<<< HEAD
-            if request.method in [RequestMethod.SEND, RequestMethod.PUT]:
-                blob_client.upload_blob(request.source)
-            else:  # pragma: no cover
-                message = f'{self.__class__.__name__} has not implemented {request.method.name}'
-                raise NotImplementedError(message)
-=======
             if request.method.direction == RequestDirection.TO:
                 blob_client.upload_blob(request.source, overwrite=True)
             else:
@@ -130,6 +110,5 @@
 
         properties = blob_client.get_blob_properties()
         headers = {key: value for key, value in properties.items()}
->>>>>>> 7a1f1ecc
 
         return headers, request.source