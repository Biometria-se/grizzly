"""Unit tests of grizzly.exceptions."""

from __future__ import annotations

from typing import TYPE_CHECKING, Any
from unittest.mock import call

import pytest

from grizzly.exceptions import retry

if TYPE_CHECKING:  # pragma: no cover
    from unittest.mock import MagicMock

    from tests.fixtures import MockerFixture


def test_retry(mocker: MockerFixture) -> None:  # noqa: PLR0915
    uniform_mock = mocker.patch('grizzly.exceptions.uniform', return_value=1.0)
    sleep_mock = mocker.patch('grizzly.exceptions.gsleep', return_value=None)

    def raise_exception(*, retries: int, exception: type[Exception], return_value: Any) -> MagicMock:
        return mocker.MagicMock(side_effect=([exception] * retries) + [return_value])  # type: ignore[no-any-return]

    func = raise_exception(retries=2, exception=RuntimeError, return_value='foobar')
    with retry(retries=3, exceptions=(RuntimeError,), backoff=None) as context:
        result = context.execute(func, 'hello', foobar='world')
        assert result == 'foobar'

    assert func.call_count == 3
    for i in range(func.call_count):
        assert func.call_args_list[i] == call('hello', foobar='world')

    sleep_mock.assert_not_called()
    uniform_mock.assert_not_called()

    # make sure time between retries is used
    func = raise_exception(retries=2, exception=RuntimeError, return_value='foobar')
    with retry(retries=3, exceptions=(RuntimeError,), backoff=1.0) as context:
        result = context.execute(func, 'hello', foobar='world')
        assert result == 'foobar'

    assert func.call_count == 3
    assert sleep_mock.call_count == 2
    assert sleep_mock.call_args_list[0] == call(2.0)
    assert sleep_mock.call_args_list[1] == call(4.0)
    sleep_mock.reset_mock()

    assert uniform_mock.call_count == 2
    for i in range(uniform_mock.call_count):
        assert uniform_mock.call_args_list[i] == call(0.5, 1.5)
    uniform_mock.reset_mock()

    # func raises exception when number of retires is exceeded
    func = raise_exception(retries=4, exception=RuntimeError, return_value='foobar')
    with pytest.raises(RuntimeError), retry(retries=3, exceptions=(RuntimeError,), backoff=1.0) as context:
        result = context.execute(func, 'hello', foobar='world')

    assert func.call_count == 3
    assert sleep_mock.call_count == 2
    assert sleep_mock.call_args_list[0] == call(2.0)
    assert sleep_mock.call_args_list[1] == call(4.0)
    sleep_mock.reset_mock()

    assert uniform_mock.call_count == 2
    for i in range(uniform_mock.call_count):
        assert uniform_mock.call_args_list[i] == call(0.5, 1.5)
<<<<<<< HEAD
=======
    uniform_mock.reset_mock()

    # func raises RuntimeError when number of retires is exceeded, but retry raises AssertionError
    func = raise_exception(retries=4, exception=RuntimeError, return_value='foobar')
    with pytest.raises(AssertionError), retry(retries=3, exceptions=(RuntimeError,), backoff=1.0, failure_exception=AssertionError) as context:
        result = context.execute(func, 'hello', foobar='world')

    assert func.call_count == 3
    assert sleep_mock.call_count == 2
    assert sleep_mock.call_args_list[0] == call(2.0)
    assert sleep_mock.call_args_list[1] == call(4.0)
    sleep_mock.reset_mock()

    assert uniform_mock.call_count == 2
    for i in range(uniform_mock.call_count):
        assert uniform_mock.call_args_list[i] == call(0.5, 1.5)
    uniform_mock.reset_mock()

    # func raises RuntimeError when number of retires is exceeded, but retry raises AssertionError with specific message
    func = raise_exception(retries=4, exception=RuntimeError, return_value='foobar')
    with pytest.raises(AssertionError, match='Big trouble'), retry(retries=3, exceptions=(RuntimeError,), backoff=1.0, failure_exception=AssertionError('Big trouble')) as context:
        result = context.execute(func, 'hello', foobar='world')

    assert func.call_count == 3
    assert sleep_mock.call_count == 2
    assert sleep_mock.call_args_list[0] == call(2.0)
    assert sleep_mock.call_args_list[1] == call(4.0)
    sleep_mock.reset_mock()

    assert uniform_mock.call_count == 2
    for i in range(uniform_mock.call_count):
        assert uniform_mock.call_args_list[i] == call(0.5, 1.5)
>>>>>>> f56d40fb
    uniform_mock.reset_mock()<|MERGE_RESOLUTION|>--- conflicted
+++ resolved
@@ -65,8 +65,6 @@
     assert uniform_mock.call_count == 2
     for i in range(uniform_mock.call_count):
         assert uniform_mock.call_args_list[i] == call(0.5, 1.5)
-<<<<<<< HEAD
-=======
     uniform_mock.reset_mock()
 
     # func raises RuntimeError when number of retires is exceeded, but retry raises AssertionError
@@ -99,5 +97,4 @@
     assert uniform_mock.call_count == 2
     for i in range(uniform_mock.call_count):
         assert uniform_mock.call_args_list[i] == call(0.5, 1.5)
->>>>>>> f56d40fb
     uniform_mock.reset_mock()