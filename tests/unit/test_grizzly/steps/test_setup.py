"""Unit tests of grizzly.steps.setup."""
from __future__ import annotations

from contextlib import suppress
from os import chdir, environ
from pathlib import Path
from typing import TYPE_CHECKING, cast

import pytest

from grizzly.context import GrizzlyContext
from grizzly.steps import *
from grizzly.steps.setup import _execute_python_script
from grizzly.tasks import SetVariableTask
from grizzly.types import VariableType
from tests.helpers import ANY, SOME

if TYPE_CHECKING:  # pragma: no cover
    from tests.fixtures import BehaveFixture, GrizzlyFixture, MockerFixture


def test_step_setup_variable_value_ask(behave_fixture: BehaveFixture) -> None:
    try:
        behave = behave_fixture.context
        grizzly = cast(GrizzlyContext, behave.grizzly)
        grizzly.scenarios.create(behave_fixture.create_scenario('test scenario'))
        behave.scenario = grizzly.scenario.behave

        name = 'AtomicIntegerIncrementer.messageID'
        assert f'TESTDATA_VARIABLE_{name}' not in environ
        assert name not in grizzly.state.variables

        assert behave.exceptions == {}

        step_setup_variable_value_ask(behave, name)

        assert behave.exceptions == {behave.scenario.name: [ANY(AssertionError, message='variable "AtomicIntegerIncrementer.messageID" does not have a value')]}

        assert name not in grizzly.state.variables

        environ[f'TESTDATA_VARIABLE_{name}'] = '1337'

        step_setup_variable_value_ask(behave, name)

        assert int(grizzly.state.variables.get(name, None)) == 1337

        step_setup_variable_value_ask(behave, name)

        assert behave.exceptions == {behave.scenario.name: [
            ANY(AssertionError, message='variable "AtomicIntegerIncrementer.messageID" does not have a value'),
            ANY(AssertionError, message='variable "AtomicIntegerIncrementer.messageID" has already been set'),
        ]}

        environ['TESTDATA_VARIABLE_INCORRECT_QUOTED'] = '"incorrectly_quoted\''

        step_setup_variable_value_ask(behave, 'INCORRECT_QUOTED')

        assert behave.exceptions == {behave.scenario.name: [
            ANY(AssertionError, message='variable "AtomicIntegerIncrementer.messageID" does not have a value'),
            ANY(AssertionError, message='variable "AtomicIntegerIncrementer.messageID" has already been set'),
            ANY(AssertionError, message='incorrectly quoted'),
        ]}
    finally:
        for key in environ:
            if key.startswith('TESTDATA_VARIABLE_'):
                del environ[key]


def test_step_setup_variable_value(behave_fixture: BehaveFixture, mocker: MockerFixture) -> None:  # noqa: PLR0915
    behave = behave_fixture.context
    grizzly = cast(GrizzlyContext, behave.grizzly)
    grizzly.scenarios.create(behave_fixture.create_scenario('test scenario'))
    behave.scenario = grizzly.scenario.behave

    step_setup_variable_value(behave, 'test_string', 'test')
    assert grizzly.state.variables['test_string'] == 'test'

    step_setup_variable_value(behave, 'test_int', '1')
    assert grizzly.state.variables['test_int'] == 1

    step_setup_variable_value(behave, 'AtomicIntegerIncrementer.test', '1 | step=10')
    assert grizzly.state.variables['AtomicIntegerIncrementer.test'] == '1 | step=10'

    grizzly.state.variables['step'] = 13
    step_setup_variable_value(behave, 'AtomicIntegerIncrementer.test2', '1 | step={{ step }}')
    assert grizzly.state.variables['AtomicIntegerIncrementer.test2'] == '1 | step=13'

    grizzly.state.configuration['csv.file.path'] = 'test/input.csv'
    grizzly.state.variables['csv_repeat'] = 'False'
    csv_file_path = behave_fixture.locust._test_context_root / 'requests' / 'test' / 'input.csv'
    csv_file_path.parent.mkdir(parents=True, exist_ok=True)
    csv_file_path.touch()
    step_setup_variable_value(behave, 'AtomicCsvReader.input', '$conf::csv.file.path$ | repeat="{{ csv_repeat }}"')
    assert len(behave.exceptions) == 0
    assert grizzly.state.variables['AtomicCsvReader.input'] == 'test/input.csv | repeat="False"'

    grizzly.state.configuration['env'] = 'test'
    csv_file_path = behave_fixture.locust._test_context_root / 'requests' / 'test' / 'input.test.csv'
    csv_file_path.parent.mkdir(parents=True, exist_ok=True)
    csv_file_path.touch()
    step_setup_variable_value(behave, 'AtomicCsvReader.csv_input', 'test/input.$conf::env$.csv | repeat="{{ csv_repeat }}"')
    assert len(behave.exceptions) == 0
    assert grizzly.state.variables['AtomicCsvReader.csv_input'] == 'test/input.test.csv | repeat="False"'

    grizzly.state.variables['leveranser'] = 100
    step_setup_variable_value(behave, 'AtomicRandomString.regnr', '%sA%s1%d%d | count={{ (leveranser * 0.25 + 1) | int }}, upper=True')
    assert grizzly.state.variables['AtomicRandomString.regnr'] == '%sA%s1%d%d | count=26, upper=True'

    step_setup_variable_value(behave, 'AtomicDate.test', '2021-04-13')
    assert grizzly.state.variables['AtomicDate.test'] == '2021-04-13'

    step_setup_variable_value(behave, 'dynamic_variable_value', '{{ value }}')
    assert behave.exceptions == {behave.scenario.name: [ANY(AssertionError, message='value contained variable "value" which has not been declared')]}

    grizzly.state.variables['value'] = 'hello world!'
    step_setup_variable_value(behave, 'dynamic_variable_value', '{{ value }}')

    assert grizzly.state.variables['dynamic_variable_value'] == 'hello world!'

    step_setup_variable_value(behave, 'incorrectly_quoted', '"error\'')

    assert behave.exceptions == {behave.scenario.name: [
        ANY(AssertionError, message='value contained variable "value" which has not been declared'),
        ANY(AssertionError, message='"error\' is incorrectly quoted'),
    ]}

    grizzly.state.persistent.update({'AtomicIntegerIncrementer.persistent': '10 | step=10, persist=True'})
    step_setup_variable_value(behave, 'AtomicIntegerIncrementer.persistent', '1 | step=10, persist=True')
    assert grizzly.state.variables['AtomicIntegerIncrementer.persistent'] == '10 | step=10, persist=True'

    step_setup_variable_value(behave, 'AtomicCsvWriter.output', 'output.csv | headers="foo,bar"')
    assert grizzly.state.variables['AtomicCsvWriter.output'] == 'output.csv | headers="foo,bar"'
    assert len(grizzly.scenario.tasks()) == 0

    grizzly.state.variables.update({'foo_value': 'foobar'})

    grizzly.scenario.tasks.add(LogMessageTask('dummy'))

    step_setup_variable_value(behave, 'AtomicCsvWriter.output.foo', '{{ foo_value }}')
    assert len(grizzly.scenario.tasks()) == 2
    task = grizzly.scenario.tasks()[-1]
    assert isinstance(task, SetVariableTask)
    assert task.variable == 'AtomicCsvWriter.output.foo'
    assert task.value == '{{ foo_value }}'

    grizzly.state.variables.update({'bar_value': 'foobaz'})

    step_setup_variable_value(behave, 'AtomicCsvWriter.output.bar', '{{ bar_value }}')
    assert len(grizzly.scenario.tasks()) == 3
    task = grizzly.scenario.tasks()[-1]
    assert isinstance(task, SetVariableTask)
    assert task.variable == 'AtomicCsvWriter.output.bar'
    assert task.value == '{{ bar_value }}'

    grizzly.scenario.tasks.clear()

    step_setup_variable_value(behave, 'custom.variable.AtomicFooBar.value.foo', 'hello')

    assert behave.exceptions == {behave.scenario.name: [
        ANY(AssertionError, message='value contained variable "value" which has not been declared'),
        ANY(AssertionError, message='"error\' is incorrectly quoted'),
        ANY(AssertionError, message="No module named 'custom'"),
    ]}

    behave.exceptions.clear()

    assert len(grizzly.scenario.tasks()) == 0

    set_variable_task_mock = mocker.patch('grizzly.tasks.set_variable.SetVariableTask.__init__', return_value=None)
    grizzly.state.variables.update({'custom.variable.AtomicFooBar.value': 'hello'})

    grizzly.scenario.tasks.add(LogMessageTask('dummy'))

    step_setup_variable_value(behave, 'custom.variable.AtomicFooBar.value.foo', 'hello')

    set_variable_task_mock.assert_called_once_with('custom.variable.AtomicFooBar.value.foo', 'hello', VariableType.VARIABLES)

    grizzly.scenarios.create(behave_fixture.create_scenario('test zcenario'))

    step_setup_variable_value(behave, 'AtomicIntegerIncrementer.persistent', '1 | step=10, persist=True')

    assert behave.exceptions == {behave.scenario.name: [
        ANY(AssertionError, message='variable AtomicIntegerIncrementer.persistent has already been initialized'),
    ]}

    step_setup_variable_value(behave, 'dynamic_variable_value', '{{ value }}')

    assert behave.exceptions == {behave.scenario.name: [
        ANY(AssertionError, message='variable AtomicIntegerIncrementer.persistent has already been initialized'),
        ANY(AssertionError, message='variable dynamic_variable_value has already been initialized'),
    ]}

    grizzly.scenario.tasks.add(LogMessageTask('dummy'))

    step_setup_variable_value(behave, 'new_variable', 'foobar')
    assert grizzly.state.variables['new_variable'] == 'foobar'

    grizzly.scenario.tasks.clear()

    step_setup_variable_value(behave, 'new_variable', 'foobar')

    assert behave.exceptions == {behave.scenario.name: [
        ANY(AssertionError, message='variable AtomicIntegerIncrementer.persistent has already been initialized'),
        ANY(AssertionError, message='variable dynamic_variable_value has already been initialized'),
        ANY(AssertionError, message='variable new_variable has already been initialized'),
    ]}


def test_step_setup_execute_python_script(grizzly_fixture: GrizzlyFixture, mocker: MockerFixture) -> None:
    execute_script_mock = mocker.patch('grizzly.steps.setup._execute_python_script', return_value=None)
    context = grizzly_fixture.behave.context

    original_cwd = Path.cwd()

    try:
        chdir(grizzly_fixture.test_context)
        script_file = grizzly_fixture.test_context / 'bin' / 'generate-testdata.py'
        script_file.parent.mkdir(exist_ok=True, parents=True)
        script_file.write_text("print('foobar')")

        step_setup_execute_python_script(context, script_file.as_posix())

        execute_script_mock.assert_called_once_with(context, "print('foobar')")
        execute_script_mock.reset_mock()

        step_setup_execute_python_script(context, 'bin/generate-testdata.py')

        execute_script_mock.assert_called_once_with(context, "print('foobar')")
        execute_script_mock.reset_mock()

        context.feature.location.filename = f'{grizzly_fixture.test_context}/features/test.feature'

        step_setup_execute_python_script(context, '../bin/generate-testdata.py')

        execute_script_mock.assert_called_once_with(context, "print('foobar')")
        execute_script_mock.reset_mock()
    finally:
        with suppress(Exception):
            chdir(original_cwd)
        script_file.unlink()
        script_file.parent.rmdir()


def test_step_setup_execute_python_script_inline(grizzly_fixture: GrizzlyFixture, mocker: MockerFixture) -> None:
    execute_script_mock = mocker.patch('grizzly.steps.setup._execute_python_script', return_value=None)
    context = grizzly_fixture.behave.context
    context.text = "print('foobar')"

    original_cwd = Path.cwd()

    try:
        chdir(grizzly_fixture.test_context)

        step_setup_execute_python_script_inline(context)

        execute_script_mock.assert_called_once_with(context, "print('foobar')")
        execute_script_mock.reset_mock()
    finally:
        with suppress(Exception):
            chdir(original_cwd)


def test__execute_python_script_mock(behave_fixture: BehaveFixture, mocker: MockerFixture) -> None:
    context = behave_fixture.context
    on_worker_mock = mocker.patch('grizzly.steps.setup.on_worker', return_value=True)
    exec_mock = mocker.patch('builtins.exec')

    # do not execute, since we're on a worker
    on_worker_mock.return_value = True

    _execute_python_script(context, "print('foobar')")

    on_worker_mock.assert_called_once_with(context)
    exec_mock.assert_not_called()
    on_worker_mock.reset_mock()

    # execute
    on_worker_mock.return_value = False

    _execute_python_script(context, "print('foobar')")

    on_worker_mock.assert_called_once_with(context)
<<<<<<< HEAD
    exec_mock.assert_called_once_with("print('foobar')", SOME(dict, context=context), SOME(dict, context=context))

def test__execute_python_script(behave_fixture: BehaveFixture, mocker: MockerFixture) -> None:
    context = behave_fixture.context

    mocker.patch('grizzly.steps.setup.on_worker', return_value=False)

    with pytest.raises(KeyError):
        hasattr(context, '__foobar__')

    _execute_python_script(context, "from pathlib import Path\nfrom os import path\nsetattr(context, '__foobar__', 'foobar')")

    assert context.__foobar__ == 'foobar'
    assert hasattr(context, '__foobar__')
    assert globals().get('context', None) is None
=======
    exec_mock.assert_called_once_with("print('foobar')", ANY(dict), ANY(dict))
>>>>>>> 3e067ebe
<|MERGE_RESOLUTION|>--- conflicted
+++ resolved
@@ -280,7 +280,6 @@
     _execute_python_script(context, "print('foobar')")
 
     on_worker_mock.assert_called_once_with(context)
-<<<<<<< HEAD
     exec_mock.assert_called_once_with("print('foobar')", SOME(dict, context=context), SOME(dict, context=context))
 
 def test__execute_python_script(behave_fixture: BehaveFixture, mocker: MockerFixture) -> None:
@@ -295,7 +294,4 @@
 
     assert context.__foobar__ == 'foobar'
     assert hasattr(context, '__foobar__')
-    assert globals().get('context', None) is None
-=======
-    exec_mock.assert_called_once_with("print('foobar')", ANY(dict), ANY(dict))
->>>>>>> 3e067ebe
+    assert globals().get('context', None) is None