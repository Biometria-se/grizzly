import subprocess
import sys

from typing import Dict, Tuple, Any, cast, Optional
from os import environ

try:
    import pymqi
except:
    from grizzly_extras import dummy_pymqi as pymqi

from zmq.error import ZMQError, Again as ZMQAgain
import pytest

from pytest_mock import MockerFixture

from grizzly.users.messagequeue import MessageQueueUser
from grizzly.users.base import RequestLogger, ResponseHandler
from grizzly.types import RequestMethod, ResponseTarget
from grizzly.types.locust import Environment, StopUser
from grizzly.context import GrizzlyContext, GrizzlyContextScenario
from grizzly.tasks import RequestTask
from grizzly.testdata import GrizzlyVariables
from grizzly.testdata.utils import transform
from grizzly.exceptions import ResponseHandlerError, RestartScenario
from grizzly.steps._helpers import add_save_handler
from grizzly.scenarios import IteratorScenario, GrizzlyScenario
from grizzly_extras.async_message import AsyncMessageResponse
from grizzly_extras.transformer import TransformerContentType

from tests.fixtures import GrizzlyFixture, NoopZmqFixture, BehaveFixture

MqScenarioFixture = Tuple[MessageQueueUser, GrizzlyContextScenario, Environment]


@pytest.mark.usefixtures('grizzly_fixture')
@pytest.fixture
def mq_parent(grizzly_fixture: GrizzlyFixture) -> GrizzlyScenario:
    parent = grizzly_fixture(
        host='mq://mq.example.com:1337/?QueueManager=QMGR01&Channel=Kanal1',
        user_type=MessageQueueUser,
    )

    request = grizzly_fixture.request_task.request

    scenario = GrizzlyContextScenario(1, behave=grizzly_fixture.behave.create_scenario(parent.__class__.__name__))
    scenario.user.class_name = 'MessageQueueUser'
    scenario.context['host'] = 'test'

    request.method = RequestMethod.SEND

    scenario.tasks.add(request)
    grizzly_fixture.grizzly.scenarios.clear()
    grizzly_fixture.grizzly.scenarios.append(scenario)
    parent.user._scenario = scenario

    return parent


class TestMessageQueueUserNoPymqi:
    def test_no_pymqi_dependencies(self) -> None:
        env = environ.copy()
        try:
            del env['LD_LIBRARY_PATH']
        except KeyError:
            pass

        env['PYTHONPATH'] = '.'

        process = subprocess.Popen(
            [
                sys.executable,
                '-c',
                'import grizzly.users.messagequeue as mq; from grizzly.types.locust import Environment; print(f"{mq.pymqi.__name__=}"); mq.MessageQueueUser(Environment())'
            ],
            env=env,
            stdout=subprocess.PIPE,
            stderr=subprocess.STDOUT,
        )

        out, _ = process.communicate()
        output = out.decode()

        assert process.returncode == 1
        assert "mq.pymqi.__name__='grizzly_extras.dummy_pymqi'" in output
        assert 'NotImplementedError: MessageQueueUser could not import pymqi, have you installed IBM MQ dependencies?' in output


@pytest.mark.skipif(pymqi.__name__ == 'grizzly_extras.dummy_pymqi', reason='needs native IBM MQ libraries')
class TestMessageQueueUser:
    real_stuff = {
        'username': '',
        'password': '',
        'key_file': '',
        'endpoint': '',
        'host': '',
        'queue_manager': '',
        'channel': '',
    }

    def test_on_start(self, behave_fixture: BehaveFixture, mocker: MockerFixture, noop_zmq: NoopZmqFixture) -> None:
        noop_zmq('grizzly.users.messagequeue')

        behave_fixture.grizzly.scenarios.create(behave_fixture.create_scenario('test scenario'))
        MessageQueueUser.__scenario__ = behave_fixture.grizzly.scenario
        MessageQueueUser.host = 'mq://mq.example.com:1337/?QueueManager=QMGR01&Channel=Kanal1'
        user = MessageQueueUser(behave_fixture.locust.environment)

        assert not hasattr(user, 'zmq_client')

        action_spy = mocker.patch.object(user, 'action_context', return_value=mocker.MagicMock())

        user.on_start()

        assert action_spy.call_count == 1
        args, kwargs = action_spy.call_args_list[-1]

        assert kwargs == {}
        assert len(args) == 3
        assert args[0] is None
        assert args[1].get('action', None) == 'CONN'
        assert args[1].get('context', None) == user.am_context
        assert args[2] == user.am_context['connection']

        assert action_spy.return_value.__enter__.call_count == 1
        assert action_spy.return_value.__enter__.return_value.update.call_count == 1
        args, kwargs = action_spy.return_value.__enter__.return_value.update.call_args_list[-1]

        assert kwargs == {}
        assert len(args) == 1
        assert args[0].get('meta', False)
        assert args[0].get('failure_exception', None) is StopUser

        connect_mock = noop_zmq.get_mock('zmq.Socket.connect')
        assert connect_mock.call_count == 1
        args, kwargs = connect_mock.call_args_list[-1]
        assert kwargs == {}
        assert args == (user.zmq_url,)

    def test_on_stop(self, behave_fixture: BehaveFixture, mocker: MockerFixture, noop_zmq: NoopZmqFixture) -> None:
        noop_zmq('grizzly.users.messagequeue')

        behave_fixture.grizzly.scenarios.create(behave_fixture.create_scenario('test scenario'))

        MessageQueueUser.__scenario__ = behave_fixture.grizzly.scenario
        MessageQueueUser.host = 'mq://mq.example.com:1337/?QueueManager=QMGR01&Channel=Kanal1'
        user = MessageQueueUser(behave_fixture.locust.environment)
        action_spy = mocker.patch.object(user, 'action_context', return_value=mocker.MagicMock())

        user.on_start()

        action_spy.reset_mock()

        user.on_stop()

        action_spy.assert_not_called()

        user.worker_id = 'foobar'

        user.on_stop()

        assert action_spy.call_count == 1
        args, kwargs = action_spy.call_args_list[-1]

        assert kwargs == {}
        assert len(args) == 3
        assert args[0] is None
        assert args[1].get('action', None) == 'DISC'
        assert args[1].get('context', None) == user.am_context
        assert args[2] == user.am_context['connection']

        assert action_spy.return_value.__enter__.call_count == 1
        assert action_spy.return_value.__enter__.return_value.update.call_count == 1
        args, kwargs = action_spy.return_value.__enter__.return_value.update.call_args_list[-1]

        assert kwargs == {}
        assert len(args) == 1
        assert args[0].get('meta', False)
        assert args[0].get('failure_exception', StopUser) is None

        disconnect_mock = noop_zmq.get_mock('zmq.Socket.disconnect')
        assert disconnect_mock.call_count == 1
        args, kwargs = disconnect_mock.call_args_list[-1]
        assert kwargs == {}
        assert len(args) == 1
        assert args[0] == user.zmq_url

    def test_create(self, behave_fixture: BehaveFixture) -> None:
        behave_fixture.grizzly.scenarios.create(behave_fixture.create_scenario('test scenario'))
        MessageQueueUser.__scenario__ = behave_fixture.grizzly.scenario

        try:
            MessageQueueUser.host = 'http://mq.example.com:1337'
            with pytest.raises(ValueError) as e:
                MessageQueueUser(environment=behave_fixture.locust.environment)
            assert 'is not a supported scheme for MessageQueueUser' in str(e)

            MessageQueueUser.host = 'mq://mq.example.com:1337'
            with pytest.raises(ValueError) as e:
                MessageQueueUser(environment=behave_fixture.locust.environment)
            assert 'needs QueueManager and Channel in the query string' in str(e)

            MessageQueueUser.host = 'mq://:1337'
            with pytest.raises(ValueError) as e:
                MessageQueueUser(environment=behave_fixture.locust.environment)
            assert 'hostname is not specified in' in str(e)

            MessageQueueUser.host = 'mq://mq.example.com:1337/?Channel=Kanal1'
            with pytest.raises(ValueError) as e:
                MessageQueueUser(environment=behave_fixture.locust.environment)
            assert 'needs QueueManager in the query string' in str(e)

            MessageQueueUser.host = 'mq://mq.example.com:1337/?QueueManager=QMGR01'
            with pytest.raises(ValueError) as e:
                MessageQueueUser(environment=behave_fixture.locust.environment)
            assert 'needs Channel in the query string' in str(e)

            MessageQueueUser.host = 'mq://username:password@mq.example.com?Channel=Kanal1&QueueManager=QMGR01'
            with pytest.raises(ValueError) as e:
                MessageQueueUser(environment=behave_fixture.locust.environment)
            assert 'username and password should be set via context' in str(e)

            # Test default port and ssl_cipher
            MessageQueueUser.host = 'mq://mq.example.com?Channel=Kanal1&QueueManager=QMGR01'
            user = MessageQueueUser(environment=behave_fixture.locust.environment)
            assert user.am_context.get('connection', None) == 'mq.example.com(1414)'
            assert user.am_context.get('ssl_cipher', None) == 'ECDHE_RSA_AES_256_GCM_SHA384'

            MessageQueueUser._context['auth'] = {
                'username': 'syrsa',
                'password': 'hemligaarne',
                'key_file': '/my/key',
                'ssl_cipher': 'rot13',
                'cert_label': 'some_label',
            }

            MessageQueueUser.host = 'mq://mq.example.com:1415?Channel=Kanal1&QueueManager=QMGR01'
            user = MessageQueueUser(environment=behave_fixture.locust.environment)

            assert user.am_context.get('connection', None) == 'mq.example.com(1415)'
            assert user.am_context.get('queue_manager', None) == 'QMGR01'
            assert user.am_context.get('channel', None) == 'Kanal1'
            assert user.am_context.get('key_file', None) == '/my/key'
            assert user.am_context.get('ssl_cipher', None) == 'rot13'
            assert user.am_context.get('cert_label', None) == 'some_label'

            MessageQueueUser._context['auth']['cert_label'] = None

            user = MessageQueueUser(environment=behave_fixture.locust.environment)

            assert user.am_context.get('cert_label', None) == 'syrsa'

            MessageQueueUser._context['message']['wait'] = 5

            user = MessageQueueUser(environment=behave_fixture.locust.environment)
            assert user.am_context.get('message_wait', None) == 5
            assert issubclass(user.__class__, (RequestLogger, ResponseHandler,))

            MessageQueueUser._context['message']['header_type'] = 'RFH2'

            user = MessageQueueUser(environment=behave_fixture.locust.environment)
            assert user.am_context.get('header_type', None) == 'rfh2'
            assert issubclass(user.__class__, (RequestLogger, ResponseHandler,))

            MessageQueueUser._context['message']['header_type'] = 'None'

            user = MessageQueueUser(environment=behave_fixture.locust.environment)
            assert user.am_context.get('header_type', None) is None
            assert issubclass(user.__class__, (RequestLogger, ResponseHandler,))

            MessageQueueUser._context['message']['header_type'] = 'wrong'
            with pytest.raises(ValueError) as e:
                MessageQueueUser(environment=behave_fixture.locust.environment)
            assert 'unsupported value for header_type: "wrong"' in str(e)

        finally:
            MessageQueueUser._context = {
                'auth': {
                    'username': None,
                    'password': None,
                    'key_file': None,
                    'cert_label': None,
                    'ssl_cipher': None
                }
            }

    def test_on_start__action_conn_error(self, behave_fixture: BehaveFixture, mocker: MockerFixture, noop_zmq: NoopZmqFixture) -> None:
        def mocked_zmq_connect(*args: Tuple[Any, ...], **kwargs: Dict[str, Any]) -> Any:
            raise ZMQError(msg='error connecting')

        noop_zmq('grizzly.users.messagequeue')

        mocker.patch(
            'grizzly.users.messagequeue.zmq.Socket.connect',
            mocked_zmq_connect,
        )

        scenario = GrizzlyContextScenario(3, behave=behave_fixture.create_scenario('test scenario'))

        def mocked_request_fire(*args: Tuple[Any, ...], **_kwargs: Dict[str, Any]) -> None:
            # ehm, mypy thinks that _kwargs has type dict[str, Dict[str, Any]]
            kwargs = cast(Dict[str, Any], _kwargs)
            properties = list(kwargs.keys())
            # self.environment.events.request.fire
            if properties == ['request_type', 'name', 'response_time', 'response_length', 'context', 'exception']:
                assert kwargs['request_type'] == 'CONN'
                assert kwargs['name'] == f'{scenario.identifier} {user.am_context.get("connection", None)}'
                assert kwargs['response_time'] >= 0
                assert kwargs['response_length'] == 0
                assert isinstance(kwargs['exception'], ZMQError)
            elif properties == ['name', 'request', 'context', 'user', 'exception']:  # self.response_event.fire
                pytest.fail(f'what should we do with {kwargs=}')
            else:
                pytest.fail(f'unknown event fired: {properties}')

        mocker.patch(
            'locust.event.EventHook.fire',
            mocked_request_fire,
        )

        MessageQueueUser.__scenario__ = scenario
        MessageQueueUser.host = 'mq://mq.example.com:1337/?QueueManager=QMGR01&Channel=Kanal1'
        user = MessageQueueUser(behave_fixture.locust.environment)

        request = RequestTask(RequestMethod.PUT, name='test-put', endpoint='EXAMPLE.QUEUE')
        scenario.name = 'test'
        scenario.failure_exception = StopUser
        scenario.tasks.add(request)
        user._scenario = scenario

        with pytest.raises(StopUser):
            user.on_start()

    @pytest.mark.skip(reason='needs real credentials and host etc.')
    def test_get_tls_real(self, grizzly_fixture: GrizzlyFixture) -> None:
        parent = grizzly_fixture(user_type=MessageQueueUser, scenario_type=IteratorScenario)
        assert isinstance(parent, IteratorScenario)
        assert isinstance(parent.user, MessageQueueUser)

        process: Optional[subprocess.Popen] = None
        try:
            process = subprocess.Popen(
                ['async-messaged'],
                env=environ.copy(),
                shell=False,
                stdout=subprocess.PIPE,
                stderr=subprocess.STDOUT,
            )
            from gevent import sleep as gsleep
            gsleep(2)

            MessageQueueUser._context = {
                'auth': {
                    'username': self.real_stuff['username'],
                    'password': self.real_stuff['password'],
                    'key_file': self.real_stuff['key_file'],
                    'cert_label': None,
                    'ssl_cipher': None
                },
                'message': {
                    'wait': 0,
                }
            }

            request = RequestTask(RequestMethod.GET, name='test-get', endpoint=self.real_stuff['endpoint'])
            scenario = GrizzlyContextScenario(1, behave=grizzly_fixture.behave.create_scenario('get tls real'))
            scenario.failure_exception = StopUser
            scenario.tasks.add(request)

            MessageQueueUser.host = f'mq://{self.real_stuff["host"]}/?QueueManager={self.real_stuff["queue_manager"]}&Channel={self.real_stuff["channel"]}'
            user = MessageQueueUser(parent.user.environment)
            parent.user = user

            parent.user.request(parent, request)
            assert 0
        finally:
            if process is not None:
                try:
                    process.terminate()
                    out, _ = process.communicate()
                    print(out)
                except Exception as e:
                    print(e)
            MessageQueueUser._context = {
                'auth': {
                    'username': None,
                    'password': None,
                    'key_file': None,
                    'cert_label': None,
                    'ssl_cipher': None
                }
            }

    @pytest.mark.skip(reason='needs real credentials and host etc.')
    def test_put_tls_real(self, grizzly_fixture: GrizzlyFixture) -> None:
        parent = grizzly_fixture(user_type=MessageQueueUser, scenario_type=IteratorScenario)
        assert isinstance(parent, IteratorScenario)
        assert isinstance(parent.user, MessageQueueUser)

        process: Optional[subprocess.Popen] = None
        try:
            process = subprocess.Popen(
                ['async-messaged'],
                env=environ.copy(),
                shell=False,
                stdout=subprocess.PIPE,
                stderr=subprocess.STDOUT,
            )
            from gevent import sleep as gsleep
            gsleep(2)

            MessageQueueUser._context = {
                'auth': {
                    'username': self.real_stuff['username'],
                    'password': self.real_stuff['password'],
                    'key_file': self.real_stuff['key_file'],
                    'cert_label': None,
                    'ssl_cipher': None
                }
            }

            request = RequestTask(RequestMethod.PUT, name='test-put', endpoint=self.real_stuff['endpoint'])
            request.source = 'we <3 IBM MQ'
            scenario = GrizzlyContextScenario(1, behave=grizzly_fixture.behave.create_scenario('put tls real'))
            scenario.failure_exception = StopUser
            scenario.tasks.add(request)

            MessageQueueUser.host = f'mq://{self.real_stuff["host"]}/?QueueManager={self.real_stuff["queue_manager"]}&Channel={self.real_stuff["channel"]}'
            user = MessageQueueUser(parent.user.environment)
            parent.user = user

            parent.user.request(parent, request)
        finally:
            if process is not None:
                try:
                    process.terminate()
                    out, _ = process.communicate()
                    print(out)
                except Exception as e:
                    print(e)
            MessageQueueUser._context = {
                'auth': {
                    'username': None,
                    'password': None,
                    'key_file': None,
                    'cert_label': None,
                    'ssl_cipher': None
                }
            }

    def test_get(self, grizzly_fixture: GrizzlyFixture, mq_parent: GrizzlyScenario, mocker: MockerFixture, noop_zmq: NoopZmqFixture) -> None:
        noop_zmq('grizzly.users.messagequeue')

        assert isinstance(mq_parent.user, MessageQueueUser)

        grizzly = grizzly_fixture.grizzly

        response_connected: AsyncMessageResponse = {
            'worker': '0000-1337',
            'success': True,
            'message': 'connected',
        }

        test_payload = '<?xml encoding="utf-8"?>'

        noop_zmq.get_mock('zmq.Socket.recv_json').side_effect = [
            response_connected,
            {
                'success': True,
                'worker': '0000-1337',
                'response_length': 24,
                'response_time': -1337,  # fake so message queue daemon response time is a huge chunk
                'metadata': pymqi.MD().get(),
                'payload': test_payload,
            }
        ]

        mq_parent.user._context = {
            'auth': {
                'username': None,
                'password': None,
                'key_file': None,
                'cert_label': None,
                'ssl_cipher': None,
            }
        }

        remote_variables = {
            'variables': transform(grizzly, {
                'AtomicIntegerIncrementer.messageID': 31337,
                'AtomicDate.now': '',
                'messageID': 137,
                'payload_variable': '',
                'metadata_variable': '',
            }),
        }

        grizzly.state.variables = cast(GrizzlyVariables, {
            'payload_variable': '',
            'metadata_variable': '',
        })

        request_event_spy = mocker.spy(mq_parent.user.environment.events.request, 'fire')
        response_event_spy = mocker.spy(mq_parent.user.response_event, 'fire')

<<<<<<< HEAD
        request = cast(RequestTask, mq_parent.user._scenario.tasks()[-1])
=======
        request = scenario.tasks()[-1]
        assert isinstance(request, RequestTask)
>>>>>>> a2ea8941
        request.endpoint = 'queue:test-queue'
        request.method = RequestMethod.GET
        request.source = None
        mq_parent.user._scenario.tasks.add(request)

        mq_parent.user.add_context(remote_variables)
        mq_parent.user.on_start()

        metadata, payload = mq_parent.user.request(mq_parent, request)

        assert request_event_spy.call_count == 2
        _, kwargs = request_event_spy.call_args_list[0]
        assert kwargs['request_type'] == 'CONN'
        assert kwargs['exception'] is None
        assert kwargs['response_length'] == 0

        _, kwargs = request_event_spy.call_args_list[1]
        assert kwargs['request_type'] == 'GET'
        assert kwargs['exception'] is None
        assert kwargs['response_length'] == len(test_payload.encode())

        assert response_event_spy.call_count == 1
        _, kwargs = response_event_spy.call_args_list[0]
        assert kwargs['request'] is request
        assert kwargs['context'] == (pymqi.MD().get(), test_payload)
        assert kwargs['user'] is mq_parent.user

        assert payload == test_payload
        assert metadata == pymqi.MD().get()

        request_event_spy.reset_mock()
        response_event_spy.reset_mock()

        noop_zmq.get_mock('zmq.Socket.disconnect').side_effect = [ZMQError] * 10

        noop_zmq.get_mock('zmq.Socket.recv_json').side_effect = [
            ZMQAgain,
            {
                'success': True,
                'worker': '0000-1337',
                'response_length': 24,
                'response_time': 1337,
                'metadata': pymqi.MD().get(),
                'payload': test_payload,
            },
        ]

        request.response.content_type = TransformerContentType.JSON

        add_save_handler(grizzly, ResponseTarget.PAYLOAD, '$.test', '.*', 'payload_variable')
        mq_parent.user.request(mq_parent, request)

        assert mq_parent.user.context_variables['payload_variable'] == ''
        assert request_event_spy.call_count == 1
        _, kwargs = request_event_spy.call_args_list[0]
        assert kwargs['request_type'] == 'GET'
        assert isinstance(kwargs['exception'], ResponseHandlerError)

        assert response_event_spy.call_count == 1
        _, kwargs = response_event_spy.call_args_list[0]
        assert kwargs['request'] is request
        assert kwargs['user'] is mq_parent.user
        assert kwargs['context'] == (pymqi.MD().get(), test_payload,)

        request_event_spy.reset_mock()
        response_event_spy.reset_mock()

        test_payload = '''{
            "test": "payload_variable value"
        }'''

        noop_zmq.get_mock('zmq.Socket.recv_json').side_effect = [
            ZMQAgain,
            {
                'success': True,
                'worker': '0000-1337',
                'response_length': 24,
                'response_time': 1337,
                'metadata': pymqi.MD().get(),
                'payload': test_payload,
            },
        ]

        request.response.content_type = TransformerContentType.JSON
        mq_parent.user.request(mq_parent, request)

        assert mq_parent.user.context_variables['payload_variable'] == 'payload_variable value'

        assert request_event_spy.call_count == 1
        _, kwargs = request_event_spy.call_args_list[0]
        assert kwargs['exception'] is None
        assert response_event_spy.call_count == 1

        request.response.handlers.payload.clear()

        request_event_spy.reset_mock()
        response_event_spy.reset_mock()

        mq_parent.user.request(mq_parent, request)

        assert request_event_spy.call_count == 1
        _, kwargs = request_event_spy.call_args_list[0]
        assert kwargs['exception'] is not None
        request_event_spy.reset_mock()

        request.method = RequestMethod.POST

        noop_zmq.get_mock('zmq.Socket.recv_json').side_effect = [
            {
                'success': False,
                'worker': '0000-1337',
                'response_length': 0,
                'response_time': 1337,
                'metadata': pymqi.MD().get(),
                'payload': test_payload,
                'message': 'no implementation for POST'
            },
        ]
        mq_parent.user.request(mq_parent, request)

        assert request_event_spy.call_count == 1
        _, kwargs = request_event_spy.call_args_list[0]
        assert kwargs['exception'] is not None
        assert 'no implementation for POST' in str(kwargs['exception'])
        request_event_spy.reset_mock()

        noop_zmq.get_mock('zmq.Socket.recv_json').side_effect = [
            {
                'success': False,
                'worker': '0000-1337',
                'response_length': 0,
                'response_time': 1337,
                'metadata': pymqi.MD().get(),
                'payload': test_payload,
                'message': 'no implementation for POST'
            } for _ in range(3)
        ]

        mq_parent.user._scenario.failure_exception = None
        mq_parent.user.request(mq_parent, request)

        assert request_event_spy.call_count == 1
        _, kwargs = request_event_spy.call_args_list[-1]
        assert kwargs['exception'] is not None
        request_event_spy.reset_mock()

        mq_parent.user._scenario.failure_exception = StopUser
        with pytest.raises(StopUser):
            mq_parent.user.request(mq_parent, request)

        assert request_event_spy.call_count == 1
        _, kwargs = request_event_spy.call_args_list[-1]
        assert kwargs['exception'] is not None
        request_event_spy.reset_mock()

        mq_parent.user._scenario.failure_exception = RestartScenario
        with pytest.raises(RestartScenario):
            mq_parent.user.request(mq_parent, request)

        assert request_event_spy.call_count == 1
        _, kwargs = request_event_spy.call_args_list[0]
        assert kwargs['exception'] is not None

        # Test queue / expression START
        response_event_spy.reset_mock()

        the_side_effect = [
            {
                'success': True,
                'worker': '0000-1337',
                'response_length': 24,
                'response_time': 1337,
                'metadata': pymqi.MD().get(),
                'payload': '',
            }
        ]

        send_json_spy = noop_zmq.get_mock('zmq.Socket.send_json')
        send_json_spy.side_effect = None
        send_json_spy.return_value = None
        send_json_spy.reset_mock()

        recv_json = noop_zmq.get_mock('zmq.Socket.recv_json')
        recv_json.side_effect = the_side_effect * 7

        request.method = RequestMethod.GET
        request.endpoint = 'queue:IFKTEST'
<<<<<<< HEAD
        mq_parent.user.request(mq_parent, request)
=======

        user.request(request)

>>>>>>> a2ea8941
        assert send_json_spy.call_count == 1
        args, kwargs = send_json_spy.call_args_list[0]
        assert len(args) == 1
        assert kwargs == {}
        ctx: Dict[str, str] = args[0]['context']
        assert ctx['endpoint'] == request.endpoint

        # Test with specifying queue: prefix as endpoint
        request.endpoint = 'queue:IFKTEST'
        mq_parent.user.request(mq_parent, request)
        assert send_json_spy.call_count == 2
        args, kwargs = send_json_spy.call_args_list[-1]
        assert len(args) == 1
        assert kwargs == {}
        ctx = args[0]['context']
        assert ctx['endpoint'] == request.endpoint

        # Test specifying queue: prefix with expression
        request.endpoint = 'queue:IFKTEST2, expression:/class/student[marks>85]'
        mq_parent.user.request(mq_parent, request)
        assert send_json_spy.call_count == 3
        args, kwargs = send_json_spy.call_args_list[-1]
        assert len(args) == 1
        assert kwargs == {}
        ctx = args[0]['context']
        assert ctx['endpoint'] == request.endpoint

        # Test specifying queue: prefix with expression, and spacing
        request.endpoint = 'queue: IFKTEST2  , expression: /class/student[marks>85]'
        mq_parent.user.request(mq_parent, request)
        assert send_json_spy.call_count == 4
        args, kwargs = send_json_spy.call_args_list[-1]
        assert len(args) == 1
        assert kwargs == {}
        ctx = args[0]['context']
        assert ctx['endpoint'] == request.endpoint

        # Test specifying queue without prefix, with expression
        request.endpoint = 'queue:IFKTEST3, expression:/class/student[marks<55], max_message_size:13337'
        mq_parent.user.request(mq_parent, request)
        assert send_json_spy.call_count == 5
        args, kwargs = send_json_spy.call_args_list[-1]
        assert len(args) == 1
        assert kwargs == {}
        ctx = args[0]['context']
        assert ctx['endpoint'] == request.endpoint

        request.endpoint = 'queue:IFKTEST3, max_message_size:444'
        mq_parent.user.request(mq_parent, request)
        assert send_json_spy.call_count == 6
        args, kwargs = send_json_spy.call_args_list[-1]
        assert len(args) == 1
        assert kwargs == {}
        ctx = args[0]['context']
        assert ctx['endpoint'] == request.endpoint

        # Test error when missing expression: prefix
        request.endpoint = 'queue:IFKTEST3, /class/student[marks<55]'
        with pytest.raises(StopUser):
            mq_parent.user.request(mq_parent, request)

        # Test with expression argument but wrong method
        request.endpoint = 'queue:IFKTEST3, expression:/class/student[marks<55]'
        request.method = RequestMethod.PUT

        with pytest.raises(StopUser):
            mq_parent.user.request(mq_parent, request)

        assert response_event_spy.call_count == 8
        assert send_json_spy.call_count == 6
        _, kwargs = response_event_spy.call_args_list[-1]
        exception = kwargs.get('exception', None)
        assert isinstance(exception, RuntimeError)
        assert str(exception) == 'argument "expression" is not allowed when sending to an endpoint'

        # Test with empty queue name
        request.endpoint = 'queue:, expression:/class/student[marks<55]'
        request.method = RequestMethod.GET

        with pytest.raises(StopUser):
            mq_parent.user.request(mq_parent, request)

        assert response_event_spy.call_count == 9
        assert send_json_spy.call_count == 6
        _, kwargs = response_event_spy.call_args_list[-1]
        exception = kwargs.get('exception', None)
        assert isinstance(exception, ValueError)
        assert str(exception) == 'invalid value for argument "queue"'

        send_json_spy.reset_mock()
        request_event_spy.reset_mock()
        response_event_spy.reset_mock()

        # Test queue / expression END

    def test_send(self, mq_parent: GrizzlyScenario, mocker: MockerFixture, noop_zmq: NoopZmqFixture) -> None:
        noop_zmq('grizzly.users.messagequeue')

        response_connected: AsyncMessageResponse = {
            'worker': '0000-1337',
            'success': True,
            'message': 'connected',
        }

        mq_parent.user._context = {
            'auth': {
                'username': None,
                'password': None,
                'key_file': None,
                'cert_label': None,
                'ssl_cipher': None,
            }
        }

        remote_variables = {
            'variables': transform(GrizzlyContext(), {
                'AtomicIntegerIncrementer.messageID': 31337,
                'AtomicDate.now': '',
                'messageID': 137,
            }),
        }

        # always throw error when disconnecting, it is ignored
        mocker.patch(
            'grizzly.users.messagequeue.zmq.Socket.disconnect',
            side_effect=[ZMQError] * 10,
        )

        request_event_spy = mocker.spy(mq_parent.user.environment.events.request, 'fire')

        request = cast(RequestTask, mq_parent.user._scenario.tasks()[-1])
        request.endpoint = 'queue:TEST.QUEUE'

        mq_parent.user.add_context(remote_variables)

        _, _, payload, _, _ = mq_parent.user.render(request)

        assert payload is not None

        mocker.patch(
            'grizzly.users.messagequeue.zmq.Socket.recv_json',
            side_effect=[
                response_connected,
                {
                    'success': True,
                    'worker': '0000-1337',
                    'response_length': 182,
                    'response_time': 1337,
                    'metadata': pymqi.MD().get(),
                    'payload': payload,
                }
            ],
        )

        mq_parent.user.on_start()

        mq_parent.user.request(mq_parent, request)

        assert request_event_spy.call_count == 2
        _, kwargs = request_event_spy.call_args_list[0]
        assert kwargs['request_type'] == 'CONN'
        assert kwargs['exception'] is None
        assert kwargs['response_length'] == 0

        _, kwargs = request_event_spy.call_args_list[1]
        assert kwargs['request_type'] == 'SEND'
        assert kwargs['exception'] is None
        assert kwargs['response_length'] == len(payload)

        request_event_spy.reset_mock()

        mq_parent.user.request(mq_parent, request)

        assert request_event_spy.call_count == 1
        _, kwargs = request_event_spy.call_args_list[-1]
        assert kwargs['exception'] is not None
        request_event_spy.reset_mock()

        request.method = RequestMethod.POST

        mocker.patch(
            'grizzly.users.messagequeue.zmq.Socket.recv_json',
            side_effect=[
                {
                    'success': False,
                    'worker': '0000-1337',
                    'response_length': 0,
                    'response_time': 1337,
                    'metadata': pymqi.MD().get(),
                    'payload': payload,
                    'message': 'no implementation for POST'
                } for _ in range(3)
            ],
        )

        mq_parent.user.request(mq_parent, request)

        assert request_event_spy.call_count == 1
        _, kwargs = request_event_spy.call_args_list[-1]
        assert kwargs['exception'] is not None
        assert 'no implementation for POST' in str(kwargs['exception'])
        request_event_spy.reset_mock()

        mq_parent.user._scenario.failure_exception = None
        mq_parent.user.request(mq_parent, request)

        assert request_event_spy.call_count == 1
        _, kwargs = request_event_spy.call_args_list[-1]
        assert kwargs['exception'] is not None
        request_event_spy.reset_mock()

        mq_parent.user._scenario.failure_exception = StopUser
        with pytest.raises(StopUser):
            mq_parent.user.request(mq_parent, request)

        assert request_event_spy.call_count == 1
        _, kwargs = request_event_spy.call_args_list[-1]
        assert kwargs['exception'] is not None
        request_event_spy.reset_mock()

        mq_parent.user._scenario.failure_exception = RestartScenario
        with pytest.raises(RestartScenario):
            mq_parent.user.request(mq_parent, request)

        assert request_event_spy.call_count == 1
        _, kwargs = request_event_spy.call_args_list[-1]
        assert kwargs['exception'] is not None
        request_event_spy.reset_mock()

        mq_parent.user._scenario.failure_exception = None
        request.endpoint = 'sub:TEST.QUEUE'

        with pytest.raises(StopUser):
            mq_parent.user.request(mq_parent, request)

        assert request_event_spy.call_count == 1
        _, kwargs = request_event_spy.call_args_list[-1]
        exception = kwargs.get('exception', None)
        assert isinstance(exception, RuntimeError)
        assert 'queue name must be prefixed with queue:' in str(exception)

        request.endpoint = 'queue:TEST.QUEUE, argument:False'
        with pytest.raises(StopUser):
            mq_parent.user.request(mq_parent, request)

        assert request_event_spy.call_count == 2
        _, kwargs = request_event_spy.call_args_list[-1]
        exception = kwargs.get('exception', None)
        assert isinstance(exception, RuntimeError)
        assert 'arguments argument is not supported' in str(exception)

        request.endpoint = 'queue:TEST.QUEUE, expression:$.test.result'
        with pytest.raises(StopUser):
            mq_parent.user.request(mq_parent, request)

        assert request_event_spy.call_count == 3
        _, kwargs = request_event_spy.call_args_list[-1]
        exception = kwargs.get('exception', None)
        assert isinstance(exception, RuntimeError)
        assert 'argument "expression" is not allowed when sending to an endpoint' in str(exception)<|MERGE_RESOLUTION|>--- conflicted
+++ resolved
@@ -503,12 +503,7 @@
         request_event_spy = mocker.spy(mq_parent.user.environment.events.request, 'fire')
         response_event_spy = mocker.spy(mq_parent.user.response_event, 'fire')
 
-<<<<<<< HEAD
         request = cast(RequestTask, mq_parent.user._scenario.tasks()[-1])
-=======
-        request = scenario.tasks()[-1]
-        assert isinstance(request, RequestTask)
->>>>>>> a2ea8941
         request.endpoint = 'queue:test-queue'
         request.method = RequestMethod.GET
         request.source = None
@@ -696,13 +691,9 @@
 
         request.method = RequestMethod.GET
         request.endpoint = 'queue:IFKTEST'
-<<<<<<< HEAD
-        mq_parent.user.request(mq_parent, request)
-=======
-
-        user.request(request)
-
->>>>>>> a2ea8941
+
+        mq_parent.user.request(mq_parent, request)
+
         assert send_json_spy.call_count == 1
         args, kwargs = send_json_spy.call_args_list[0]
         assert len(args) == 1
