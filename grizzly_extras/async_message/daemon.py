--- conflicted
+++ resolved
@@ -86,24 +86,6 @@
         raise RuntimeError(message)
 
 
-<<<<<<< HEAD
-                    if parsed.scheme in ['mq', 'mqs']:
-                        from .mq import AsyncMessageQueueHandler
-                        self.integration = AsyncMessageQueueHandler(self.identity, self._event)
-                    elif parsed.scheme == 'sb':
-                        from .sb import AsyncServiceBusHandler
-                        self.integration = AsyncServiceBusHandler(self.identity, self._event)
-                    else:
-                        message = f'integration for {parsed.scheme}:// is not implemented'
-                        raise RuntimeError(message)
-            except Exception as e:
-                response = {
-                    'worker': self.identity,
-                    'response_time': 0,
-                    'success': False,
-                    'message': str(e),
-                }
-=======
     def run(self) -> None:
         connected = True
         try:
@@ -115,7 +97,6 @@
                 except zmq.Again:
                     sleep(0.1)
                     continue
->>>>>>> 854886bc
 
                 self.logger.debug("i'm alive! run_daemon=%r, received=%r", self._event.is_set(), received)
 
@@ -127,8 +108,6 @@
                     jsonloads(request_proto[-1].decode()),
                 )
 
-<<<<<<< HEAD
-=======
                 request_request_id = request.get('request_id', None)
 
                 response: Optional[AsyncMessageResponse] = None
@@ -169,7 +148,6 @@
             err_msg = f'unhandled exception in worker: {e}'
             self.logger.exception(err_msg)
 
->>>>>>> 854886bc
 
 def create_router_socket(context: zmq.Context) -> zmq.Socket:
     socket = cast(zmq.Socket, context.socket(zmq.ROUTER))
@@ -198,19 +176,11 @@
     workers_available: list[str] = []
 
     with ThreadPoolExecutor(max_workers=500) as executor:
-        waiting_for_worker = False
-
-<<<<<<< HEAD
-    with ThreadPoolExecutor(max_workers=500) as executor:
         worker_is_spawning = False
 
         def spawn_worker() -> None:
             nonlocal worker_is_spawning
 
-=======
-        def spawn_worker() -> None:
-            nonlocal waiting_for_worker
->>>>>>> 854886bc
             identity = str(uuid4())
 
             worker = Worker(context, identity, run_daemon)
@@ -218,11 +188,7 @@
             future = executor.submit(worker.run)
             workers.update({identity: (future, worker)})
             logger.info('spawned worker %s', identity)
-<<<<<<< HEAD
             worker_is_spawning = True
-=======
-            waiting_for_worker = True
->>>>>>> 854886bc
 
         client_worker_map: dict[str, str] = {}
         worker_identifiers_map: dict[str, bytes] = {}
@@ -233,48 +199,9 @@
         request_client_id: str | None
         request_request_id: str | None
 
-<<<<<<< HEAD
-        while not run_daemon.is_set():
-            socks = dict(poller.poll(timeout=1000))
-
-            if not socks:
-                continue
-
-            logger.debug("i'm alive!")
-
-            if socks.get(backend) == zmq.POLLIN:
-                logger.debug('polling backend')
-                try:
-                    logger.debug('waiting for backend')
-                    backend_response = backend.recv_multipart(flags=zmq.NOBLOCK)
-                except zmq.Again:
-                    sleep(0.1)
-                    continue
-
-                if not backend_response:
-                    continue
-
-                logger.debug('backend_response: %r', backend_response)
-                reply = backend_response[2:]
-                worker_id = backend_response[0].decode()
-
-                worker_identifiers_map.update({worker_id: reply[0]})
-
-                if reply[0] != LRU_READY.encode():
-                    logger.debug('sending %r', reply)
-                    frontend.send_multipart(reply)
-                    logger.debug('forwarding backend response from %s', worker_id)
-                    if worker_is_spawning:
-                        continue
-                else:
-                    logger.info('worker %s ready', worker_id)
-                    workers_available.append(worker_id)
-                    worker_is_spawning = False
-=======
         try:
             while not run_daemon.is_set():
                 socks = dict(poller.poll(timeout=1000))
->>>>>>> 854886bc
 
                 if not socks:
                     continue
