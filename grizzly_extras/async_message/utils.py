--- conflicted
+++ resolved
@@ -2,13 +2,9 @@
 from __future__ import annotations
 
 import logging
-<<<<<<< HEAD
-from contextlib import suppress
-=======
-import uuid
->>>>>>> 854886bc
 from time import perf_counter, sleep
 from typing import Any, Optional, Union, cast
+from uuid import uuid4
 
 import zmq.green as zmq
 from zmq.error import Again as ZMQAgain
@@ -34,13 +30,9 @@
 
 
 def async_message_request(client: zmq.Socket, request: AsyncMessageRequest) -> AsyncMessageResponse:
-<<<<<<< HEAD
+    request.update({'request_id': str(uuid4())})
+
     client.send_json(request)
-=======
-    try:
-        request['request_id'] = str(uuid.uuid4())
-        client.send_json(request)
->>>>>>> 854886bc
 
     response: Optional[AsyncMessageResponse] = None
 
@@ -50,7 +42,6 @@
             response = cast(Optional[AsyncMessageResponse], client.recv_json(flags=zmq.NOBLOCK))
             break
         except ZMQAgain:
-            # with suppress(Exception):
             try:
                 sleep(0.1)
             except StopScenario:
@@ -61,16 +52,13 @@
                 break
             except:  # noqa: S110
                 pass
+            delta = perf_counter() - start
+            if delta > 1.0:
+                logger.debug('async_message_request::recv_json took %f seconds for request_id %s', delta, request['request_id'])
 
-<<<<<<< HEAD
         delta = perf_counter() - start
         if delta > 1.0:
             logger.debug('async_message_request::recv_json took %f seconds', delta)
-=======
-            delta = perf_counter() - start
-            if delta > 1.0:
-                logger.debug('async_message_request::recv_json took %f seconds for request_id %s', delta, request['request_id'])
->>>>>>> 854886bc
 
     if response is None:
         msg = 'no response'
